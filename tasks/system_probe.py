--- conflicted
+++ resolved
@@ -603,11 +603,7 @@
     network_c_dir = os.path.join(network_bpf_dir, "c")
     network_prebuilt_dir = os.path.join(network_c_dir, "prebuilt")
 
-<<<<<<< HEAD
-    compiled_programs = ["dns", "http", "offset-guess", "tracer", "go-tls"]
-=======
     network_flags = get_http_prebuilt_build_flags(network_c_dir, kernel_release=kernel_release)
->>>>>>> 3cc43299
 
     build_network_ebpf_compile_file(
         ctx, False, build_dir, "http", True, network_prebuilt_dir, network_flags, extension=".o"
@@ -628,7 +624,7 @@
     network_c_dir = os.path.join(network_bpf_dir, "c")
     network_prebuilt_dir = os.path.join(network_c_dir, "prebuilt")
 
-    compiled_programs = ["dns", "offset-guess", "tracer"]
+    compiled_programs = ["dns", "offset-guess", "tracer", "go-tls"]
 
     network_flags = get_network_build_flags(network_c_dir, kernel_release=kernel_release)
 
