--- conflicted
+++ resolved
@@ -22,19 +22,11 @@
 	assert.Equal(t, "ABC", str)
 }
 
-<<<<<<< HEAD
-func BenchmarkUnmarshalPrintableString(b *testing.B) {
-	array := []byte{65, 66, 67, 0, 0, 0, 65, 66}
-	var s string
-	for i := 0; i < b.N; i++ {
-		s, _ = UnmarshalPrintableString(array, len(array))
-=======
 func BenchmarkNullTerminatedString(b *testing.B) {
 	array := []byte{65, 66, 67, 0, 0, 0, 65, 66}
 	var s string
 	for i := 0; i < b.N; i++ {
 		s = nullTerminatedString(array)
->>>>>>> 0faa52a9
 	}
 	runtime.KeepAlive(s)
 }