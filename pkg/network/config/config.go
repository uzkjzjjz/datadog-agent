// Unless explicitly stated otherwise all files in this repository are licensed
// under the Apache License Version 2.0.
// This product includes software developed at Datadog (https://www.datadoghq.com/).
// Copyright 2016-present Datadog, Inc.

package config

import (
	"strings"
	"time"

	ddconfig "github.com/DataDog/datadog-agent/pkg/config"
	"github.com/DataDog/datadog-agent/pkg/ebpf"
	"github.com/DataDog/datadog-agent/pkg/util/kernel"
	"github.com/DataDog/datadog-agent/pkg/util/log"
)

const (
	spNS  = "system_probe_config"
	netNS = "network_config"
	smNS  = "service_monitoring_config"

	defaultUDPTimeoutSeconds       = 30
	defaultUDPStreamTimeoutSeconds = 120

	defaultOffsetThreshold = 400
	maxOffsetThreshold     = 3000

	defaultMaxProcessesTracked = 1024
)

// Config stores all flags used by the network eBPF tracer
type Config struct {
	ebpf.Config

	// ServiceMonitoringEnabled is whether the service monitoring feature is enabled or not
	ServiceMonitoringEnabled bool

	// CollectTCPConns specifies whether the tracer should collect traffic statistics for TCP connections
	CollectTCPConns bool

	// CollectUDPConns specifies whether the tracer should collect traffic statistics for UDP connections
	CollectUDPConns bool

	// CollectIPv6Conns specifics whether the tracer should capture traffic for IPv6 TCP/UDP connections
	CollectIPv6Conns bool

	// CollectLocalDNS specifies whether the tracer should capture traffic for local DNS calls
	CollectLocalDNS bool

	// DNSInspection specifies whether the tracer should enhance connection data with domain names by inspecting DNS traffic
	// Notice this does *not* depend on CollectLocalDNS
	DNSInspection bool

	// CollectDNSStats specifies whether the tracer should enhance connection data with relevant DNS stats
	// It is relevant *only* when DNSInspection is enabled.
	CollectDNSStats bool

	// CollectDNSDomains specifies whether collected DNS stats would be scoped by domain
	// It is relevant *only* when DNSInspection and CollectDNSStats is enabled.
	CollectDNSDomains bool

	// DNSTimeout determines the length of time to wait before considering a DNS Query to have timed out
	DNSTimeout time.Duration

	// MaxDNSStats determines the number of separate DNS Stats objects DNSStatkeeper can have at any given time
	// These stats objects get flushed on every client request (default 30s check interval)
	MaxDNSStats int

	// EnableHTTPMonitoring specifies whether the tracer should monitor HTTP traffic
	EnableHTTPMonitoring bool

	// EnableHTTPMonitoring specifies whether the tracer should monitor HTTPS traffic
	// Supported libraries: OpenSSL
	EnableHTTPSMonitoring bool

	// UDPConnTimeout determines the length of traffic inactivity between two
	// (IP, port)-pairs before declaring a UDP connection as inactive. This is
	// set to /proc/sys/net/netfilter/nf_conntrack_udp_timeout on Linux by
	// default.
	UDPConnTimeout time.Duration

	// UDPStreamTimeout is the timeout for udp streams. This is set to
	// /proc/sys/net/netfilter/nf_conntrack_udp_timeout_stream on Linux by
	// default.
	UDPStreamTimeout time.Duration

	// TCPConnTimeout is like UDPConnTimeout, but for TCP connections. TCP connections are cleared when
	// the BPF module receives a tcp_close call, but TCP connections also age out to catch cases where
	// tcp_close is not intercepted for some reason.
	TCPConnTimeout time.Duration

	// TCPClosedTimeout represents the maximum amount of time a closed TCP connection can remain buffered in eBPF before
	// being marked as idle and flushed to the perf ring.
	TCPClosedTimeout time.Duration

	// MaxTrackedConnections specifies the maximum number of connections we can track. This determines the size of the eBPF Maps
	MaxTrackedConnections uint

	// MaxClosedConnectionsBuffered represents the maximum number of closed connections we'll buffer in memory. These closed connections
	// get flushed on every client request (default 30s check interval)
	MaxClosedConnectionsBuffered int

	// MaxDNSStatsBuffered represents the maximum number of DNS stats we'll buffer in memory. These stats
	// get flushed on every client request (default 30s check interval)
	MaxDNSStatsBuffered int

	// MaxHTTPStatsBuffered represents the maximum number of HTTP stats we'll buffer in memory. These stats
	// get flushed on every client request (default 30s check interval)
	MaxHTTPStatsBuffered int

	// MaxConnectionsStateBuffered represents the maximum number of state objects that we'll store in memory. These state objects store
	// the stats for a connection so we can accurately determine traffic change between client requests.
	MaxConnectionsStateBuffered int

	// ClientStateExpiry specifies the max time a client (e.g. process-agent)'s state will be stored in memory before being evicted.
	ClientStateExpiry time.Duration

	// EnableConntrack enables probing conntrack for network address translation
	EnableConntrack bool

	// IgnoreConntrackInitFailure will ignore any conntrack initialization failiures during system-probe load. If this is set to false, system-probe
	// will fail to start if there is a conntrack initialization failure.
	IgnoreConntrackInitFailure bool

	// ConntrackMaxStateSize specifies the maximum number of connections with NAT we can track
	ConntrackMaxStateSize int

	// ConntrackRateLimit specifies the maximum number of netlink messages *per second* that can be processed
	// Setting it to -1 disables the limit and can result in a high CPU usage.
	ConntrackRateLimit int

	// ConntrackInitTimeout specifies how long we wait for conntrack to initialize before failing
	ConntrackInitTimeout time.Duration

	// EnableConntrackAllNamespaces enables network address translation via netlink for all namespaces that are peers of the root namespace.
	// default is true
	EnableConntrackAllNamespaces bool

	// ClosedChannelSize specifies the size for closed channel for the tracer
	ClosedChannelSize int

	// ExcludedSourceConnections is a map of source connections to blacklist
	ExcludedSourceConnections map[string][]string

	// ExcludedDestinationConnections is a map of destination connections to blacklist
	ExcludedDestinationConnections map[string][]string

	// OffsetGuessThreshold is the size of the byte threshold we will iterate over when guessing offsets
	OffsetGuessThreshold uint64

	// EnableMonotonicCount (Windows only) determines if we will calculate send/recv bytes of connections with headers and retransmits
	EnableMonotonicCount bool

	// EnableGatewayLookup enables looking up gateway information for connection destinations
	EnableGatewayLookup bool

	// RecordedQueryTypes enables specific DNS query types to be recorded
	RecordedQueryTypes []string

	// HTTP replace rules
	HTTPReplaceRules []*ReplaceRule

	// EnableProcessEventMonitoring enables consuming CWS process monitoring events from the runtime security module
	EnableProcessEventMonitoring bool

	// MaxProcessesTracked is the maximum number of processes whose information is stored in the network module
	MaxProcessesTracked int
}

func join(pieces ...string) string {
	return strings.Join(pieces, ".")
}

// New creates a config for the network tracer
func New() *Config {
	cfg := ddconfig.Datadog
	ddconfig.InitSystemProbeConfig(cfg)

	c := &Config{
		Config: *ebpf.NewConfig(),

		ServiceMonitoringEnabled: cfg.GetBool(join(smNS, "enabled")),

		CollectTCPConns:  !cfg.GetBool(join(spNS, "disable_tcp")),
		TCPConnTimeout:   2 * time.Minute,
		TCPClosedTimeout: 1 * time.Second,

		CollectUDPConns:  !cfg.GetBool(join(spNS, "disable_udp")),
		UDPConnTimeout:   defaultUDPTimeoutSeconds * time.Second,
		UDPStreamTimeout: defaultUDPStreamTimeoutSeconds * time.Second,

		CollectIPv6Conns:               !cfg.GetBool(join(spNS, "disable_ipv6")),
		OffsetGuessThreshold:           uint64(cfg.GetInt64(join(spNS, "offset_guess_threshold"))),
		ExcludedSourceConnections:      cfg.GetStringMapStringSlice(join(spNS, "source_excludes")),
		ExcludedDestinationConnections: cfg.GetStringMapStringSlice(join(spNS, "dest_excludes")),

		MaxTrackedConnections:        uint(cfg.GetInt(join(spNS, "max_tracked_connections"))),
		MaxClosedConnectionsBuffered: cfg.GetInt(join(spNS, "max_closed_connections_buffered")),
		ClosedChannelSize:            cfg.GetInt(join(spNS, "closed_channel_size")),
		MaxConnectionsStateBuffered:  cfg.GetInt(join(spNS, "max_connection_state_buffered")),
		ClientStateExpiry:            2 * time.Minute,

		DNSInspection:       !cfg.GetBool(join(spNS, "disable_dns_inspection")),
		CollectDNSStats:     cfg.GetBool(join(spNS, "collect_dns_stats")),
		CollectLocalDNS:     cfg.GetBool(join(spNS, "collect_local_dns")),
		CollectDNSDomains:   cfg.GetBool(join(spNS, "collect_dns_domains")),
		MaxDNSStats:         cfg.GetInt(join(spNS, "max_dns_stats")),
		MaxDNSStatsBuffered: 75000,
		DNSTimeout:          time.Duration(cfg.GetInt(join(spNS, "dns_timeout_in_s"))) * time.Second,

		EnableHTTPMonitoring:  cfg.GetBool(join(netNS, "enable_http_monitoring")),
		EnableHTTPSMonitoring: cfg.GetBool(join(netNS, "enable_https_monitoring")),
		MaxHTTPStatsBuffered:  100000,

		EnableConntrack:              cfg.GetBool(join(spNS, "enable_conntrack")),
		ConntrackMaxStateSize:        cfg.GetInt(join(spNS, "conntrack_max_state_size")),
		ConntrackRateLimit:           cfg.GetInt(join(spNS, "conntrack_rate_limit")),
		EnableConntrackAllNamespaces: cfg.GetBool(join(spNS, "enable_conntrack_all_namespaces")),
		IgnoreConntrackInitFailure:   cfg.GetBool(join(netNS, "ignore_conntrack_init_failure")),
		ConntrackInitTimeout:         cfg.GetDuration(join(netNS, "conntrack_init_timeout")),

		EnableGatewayLookup: cfg.GetBool(join(netNS, "enable_gateway_lookup")),

		EnableMonotonicCount: cfg.GetBool(join(spNS, "windows.enable_monotonic_count")),

		RecordedQueryTypes: cfg.GetStringSlice(join(netNS, "dns_recorded_query_types")),

		EnableProcessEventMonitoring: cfg.GetBool(join("runtime_security_config", "event_monitoring", "network_process", "enabled")),
		MaxProcessesTracked:          cfg.GetInt(join(netNS, "max_processes_tracked")),
	}

	if !cfg.IsSet(join(spNS, "max_closed_connections_buffered")) {
		// make sure max_closed_connections_buffered is equal to
		// max_tracked_connections, since the former is not set.
		// this helps with lowering or eliminating dropped
		// closed connections in environments with mostly short-lived
		// connections
		c.MaxClosedConnectionsBuffered = int(c.MaxTrackedConnections)
	}

	httpRRKey := join(netNS, "http_replace_rules")
	rr, err := parseReplaceRules(cfg, httpRRKey)
	if err != nil {
		log.Errorf("error parsing %q: %v", httpRRKey, err)
	} else {
		c.HTTPReplaceRules = rr
	}

	if c.OffsetGuessThreshold > maxOffsetThreshold {
		log.Warn("offset_guess_threshold exceeds maximum of 3000. Setting it to the default of 400")
		c.OffsetGuessThreshold = defaultOffsetThreshold
	}

	if !kernel.IsIPv6Enabled() {
		c.CollectIPv6Conns = false
		log.Info("network tracer IPv6 tracing disabled by system")
	} else if !c.CollectIPv6Conns {
		log.Info("network tracer IPv6 tracing disabled by configuration")
	}

	if !c.CollectUDPConns {
		log.Info("network tracer UDP tracing disabled by configuration")
	}
	if !c.CollectTCPConns {
		log.Info("network tracer TCP tracing disabled by configuration")
	}
	if !c.DNSInspection {
		log.Info("network tracer DNS inspection disabled by configuration")
	}

	if c.ServiceMonitoringEnabled {
		cfg.Set(join(netNS, "enable_http_monitoring"), true)
		c.EnableHTTPMonitoring = true
		if !cfg.IsSet(join(netNS, "enable_https_monitoring")) {
			cfg.Set(join(netNS, "enable_https_monitoring"), true)
			c.EnableHTTPSMonitoring = true
		}
	}
<<<<<<< HEAD

	if c.EnableProcessEventMonitoring {
		log.Info("network process event monitoring enabled")

		if c.MaxProcessesTracked <= 0 {
			c.MaxProcessesTracked = defaultMaxProcessesTracked
		}
	}

=======
>>>>>>> 26af44f8
	return c
}<|MERGE_RESOLUTION|>--- conflicted
+++ resolved
@@ -277,7 +277,6 @@
 			c.EnableHTTPSMonitoring = true
 		}
 	}
-<<<<<<< HEAD
 
 	if c.EnableProcessEventMonitoring {
 		log.Info("network process event monitoring enabled")
@@ -287,7 +286,5 @@
 		}
 	}
 
-=======
->>>>>>> 26af44f8
 	return c
 }