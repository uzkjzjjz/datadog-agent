--- conflicted
+++ resolved
@@ -277,7 +277,7 @@
 	delta := telemetry{
 		closedConnDropped:  ns.telemetry.closedConnDropped - ns.lastTelemetry.closedConnDropped,
 		connDropped:        ns.telemetry.connDropped - ns.lastTelemetry.connDropped,
-		statsResets:        ns.telemetry.statsResets - ns.lastTelemetry.statsResets,
+		statsUnderflows:    ns.telemetry.statsUnderflows - ns.lastTelemetry.statsUnderflows,
 		timeSyncCollisions: ns.telemetry.timeSyncCollisions - ns.lastTelemetry.timeSyncCollisions,
 		dnsStatsDropped:    ns.telemetry.dnsStatsDropped - ns.lastTelemetry.dnsStatsDropped,
 		httpStatsDropped:   ns.telemetry.httpStatsDropped - ns.lastTelemetry.httpStatsDropped,
@@ -285,7 +285,7 @@
 	}
 
 	// Flush log line if any metric is non zero
-	if delta.statsResets > 0 || delta.closedConnDropped > 0 || delta.connDropped > 0 || delta.timeSyncCollisions > 0 ||
+	if delta.statsUnderflows > 0 || delta.closedConnDropped > 0 || delta.connDropped > 0 || delta.timeSyncCollisions > 0 ||
 		delta.dnsStatsDropped > 0 || delta.httpStatsDropped > 0 || delta.dnsPidCollisions > 0 {
 		s := "state telemetry: "
 		s += " [%d stats stats_resets]"
@@ -296,7 +296,7 @@
 		s += " [%d DNS pid collisions]"
 		s += " [%d time sync collisions]"
 		log.Warnf(s,
-			delta.statsResets,
+			delta.statsUnderflows,
 			delta.connDropped,
 			delta.closedConnDropped,
 			delta.dnsStatsDropped,
@@ -617,31 +617,6 @@
 			delete(cl.stats, string(key))
 		}
 	}
-<<<<<<< HEAD
-
-	// Flush log line if any metric is non zero
-	if ns.telemetry.statsUnderflows > 0 || ns.telemetry.closedConnDropped > 0 || ns.telemetry.connDropped > 0 || ns.telemetry.timeSyncCollisions > 0 {
-		s := "state telemetry: "
-		s += " [%d stats underflows]"
-		s += " [%d connections dropped due to stats]"
-		s += " [%d closed connections dropped]"
-		s += " [%d dns stats dropped]"
-		s += " [%d HTTP stats dropped]"
-		s += " [%d DNS pid collisions]"
-		s += " [%d time sync collisions]"
-		log.Warnf(s,
-			ns.telemetry.statsUnderflows,
-			ns.telemetry.connDropped,
-			ns.telemetry.closedConnDropped,
-			ns.telemetry.dnsStatsDropped,
-			ns.telemetry.httpStatsDropped,
-			ns.telemetry.dnsPidCollisions,
-			ns.telemetry.timeSyncCollisions)
-	}
-
-	ns.telemetry = telemetry{}
-=======
->>>>>>> 72d68e8a
 }
 
 // GetStats returns a map of statistics about the current network state
