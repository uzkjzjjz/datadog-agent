--- conflicted
+++ resolved
@@ -50,13 +50,9 @@
     *addr = bpf_ntohll(*addr) >> 32;
 }
 
-<<<<<<< HEAD
 // On older kernels, clang can generate Wunused-function warnings on static inline functions defined in 
 // header files, even if they are later used in source files. __maybe_unused prevents that issue
-__maybe_unused static __always_inline __u64 read_conn_tuple_skb(struct __sk_buff *skb, skb_info_t *info) {
-=======
-static __always_inline __u64 read_conn_tuple_skb(struct __sk_buff *skb, skb_info_t *info, conn_tuple_t *tup) {
->>>>>>> 207dc593
+__maybe_unused static __always_inline __u64 read_conn_tuple_skb(struct __sk_buff *skb, skb_info_t *info, conn_tuple_t *tup) {
     __builtin_memset(info, 0, sizeof(skb_info_t));
     info->data_off = ETH_HLEN;
 
@@ -115,7 +111,6 @@
     return 1;
 }
 
-<<<<<<< HEAD
 // On older kernels, clang can generate Wunused-function warnings on static inline functions defined in 
 // header files, even if they are later used in source files. __maybe_unused prevents that issue
 __maybe_unused static __always_inline void flip_tuple(conn_tuple_t *t) {
@@ -136,9 +131,6 @@
 // On older kernels, clang can generate Wunused-function warnings on static inline functions defined in 
 // header files, even if they are later used in source files. __maybe_unused prevents that issue
 __maybe_unused static __always_inline void print_ip(u64 ip_h, u64 ip_l, u16 port, u32 metadata) {
-=======
-static __always_inline void print_ip(u64 ip_h, u64 ip_l, u16 port, u32 metadata) {
->>>>>>> 207dc593
     if (metadata & CONN_V6) {
         log_debug("v6 %llx%llx:%u\n", bpf_ntohll(ip_h), bpf_ntohll(ip_l), port);
     } else {
