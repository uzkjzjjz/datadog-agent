--- conflicted
+++ resolved
@@ -452,7 +452,6 @@
 	assert.False(launcher.shouldIgnore(&file), "no container ID found, we don't want to ignore this scanned file")
 }
 
-<<<<<<< HEAD
 func TestLauncherUpdatesSourceForExistingTailer(t *testing.T) {
 
 	testDir, err := ioutil.TempDir("", "log-launcher-test-")
@@ -484,9 +483,6 @@
 	assert.Equal(t, tailer.Source(), source2)
 }
 
-func getScanKey(path string, source *config.LogSource) string {
-=======
 func getScanKey(path string, source *sources.LogSource) string {
->>>>>>> 599f6e3b
 	return filetailer.NewFile(path, source, false).GetScanKey()
 }