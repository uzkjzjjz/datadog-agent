// Unless explicitly stated otherwise all files in this repository are licensed
// under the Apache License Version 2.0.
// This product includes software developed at Datadog (https://www.datadoghq.com/).
// Copyright 2016-present Datadog, Inc.

package watchdog

import (
	"fmt"
	"runtime"
	"testing"
	"time"

	"github.com/stretchr/testify/assert"
)

const (
	testDuration = time.Second
)

func TestCPULow(t *testing.T) {
	assert := assert.New(t)
	runtime.GC()

	_ = CPU(time.Now())
	globalCurrentInfo.cacheDelay = testDuration
	time.Sleep(testDuration)
	c := CPU(time.Now())
	t.Logf("CPU (sleep): %v", c)

	// checking that CPU is low enough, this is theoretically flaky,
	// but eating 50% of CPU for a time.Sleep is still not likely to happen often
	assert.Condition(func() bool { return c.UserAvg >= 0.0 }, fmt.Sprintf("cpu avg should be positive, got %f", c.UserAvg))
	assert.Condition(func() bool { return c.UserAvg <= 0.5 }, fmt.Sprintf("cpu avg should be below 0.5, got %f", c.UserAvg))
}

<<<<<<< HEAD
=======
func doTestCPUHigh(t *testing.T, n int) {
	assert := assert.New(t)
	runtime.GC()

	done := make(chan struct{}, 1)
	c := CPU(time.Now())
	globalCurrentInfo.cacheDelay = testDuration
	for i := 0; i < n; i++ {
		go func() {
			j := 0
			for {
				select {
				case <-done:
					return
				default:
					j++
				}
			}
		}()
	}
	time.Sleep(testDuration)
	c = CPU(time.Now())
	for i := 0; i < n; i++ {
		done <- struct{}{}
	}
	t.Logf("CPU (%d goroutines): %v", n, c)

	// Checking that CPU is not "too high", the above loops create CPU usage, given that `1` means a single core at full
	// utilization we want to verify that we did not accidentally mix integer percentage values and whole numbers
	// (e.g. 15% should be `0.15` NOT `15`)
	assert.Condition(func() bool { return c.UserAvg <= float64(n+1) }, fmt.Sprintf("cpu avg is too high, should never exceed %d, got %f", n, c.UserAvg))
}

>>>>>>> 2f911734
func TestCPUHigh(t *testing.T) {
	t.Skip("skipping test; see https://github.com/DataDog/datadog-agent/issues/12944")

	tests := []struct {
		n        int
		runShort bool // whether to run the test if testing.Short() is true
	}{
		{1, true},
		{10, false},
		{100, false},
	}
	for _, tc := range tests {
		t.Run(fmt.Sprintf("%d_goroutines", tc.n), func(t *testing.T) {
			if !tc.runShort && testing.Short() {
				t.Skip("skipping test in short mode")
			}
			assert := assert.New(t)
			runtime.GC()

			done := make(chan struct{}, 1)
			c := CPU(time.Now())
			globalCurrentInfo.cacheDelay = testDuration
			for i := 0; i < tc.n; i++ {
				go func() {
					j := 0
					for {
						select {
						case <-done:
							return
						default:
							j++
						}
					}
				}()
			}
			time.Sleep(testDuration)
			c = CPU(time.Now())
			for i := 0; i < tc.n; i++ {
				done <- struct{}{}
			}
			t.Logf("CPU (%d goroutines): %v", tc.n, c)

			// Checking that CPU is high enough, a very simple ++ loop should be
			// enough to stimulate one core and make it over 50%. One of the goals
			// of this test is to check that values are not wrong by a factor 100, such
			// as mismatching percentages and [0...1]  values.
			assert.Condition(func() bool { return c.UserAvg >= 0.5 }, fmt.Sprintf("cpu avg is too low, got %f", c.UserAvg))
			assert.Condition(func() bool { return c.UserAvg <= float64(tc.n+1) }, fmt.Sprintf("cpu avg is too high, target is %d, got %f", tc.n, c.UserAvg))
		})
	}
}

func TestMemLow(t *testing.T) {
	assert := assert.New(t)
	runtime.GC()

	oldM := Mem()
	globalCurrentInfo.cacheDelay = testDuration
	time.Sleep(testDuration)
	m := Mem()
	t.Logf("Mem (sleep): %v", m)

	// Checking that Mem is low enough, this is theorically flaky,
	// unless some other random GoRoutine is running, figures should remain low
	assert.True(int64(m.Alloc)-int64(oldM.Alloc) <= 1e4, "over 10 Kb allocated since last call, way to high for almost no operation")
	assert.True(m.Alloc <= 1e8, "over 100 Mb allocated, way to high for almost no operation")
}

func doTestMemHigh(t *testing.T, n int) {
	assert := assert.New(t)
	runtime.GC()

	done := make(chan struct{}, 1)
	data := make(chan []byte, 1)
	oldM := Mem()
	globalCurrentInfo.cacheDelay = testDuration
	go func() {
		a := make([]byte, n)
		a[0] = 1
		a[n-1] = 1
		data <- a
		select {
		case <-done:
		}
	}()
	time.Sleep(testDuration)
	m := Mem()
	done <- struct{}{}

	t.Logf("Mem (%d bytes): %v %v", n, oldM, m)

	// Checking that Mem is high enough
	assert.True(m.Alloc >= uint64(n), "not enough bytes allocated")
	assert.True(int64(m.Alloc)-int64(oldM.Alloc) >= int64(n), "not enough bytes allocated since last call")
	<-data
}

func TestMemHigh(t *testing.T) {
	doTestMemHigh(t, 1e5)
	if testing.Short() {
		return
	}
	doTestMemHigh(t, 1e7)
}

func BenchmarkCPU(b *testing.B) {
	CPU(time.Now())                  // make sure globalCurrentInfo exists
	globalCurrentInfo.cacheDelay = 0 // disable cache
	b.ResetTimer()
	b.ReportAllocs()
	for i := 0; i < b.N; i++ {
		_ = CPU(time.Now())
	}
}

func BenchmarkMem(b *testing.B) {
	Mem()                            // make sure globalCurrentInfo exists
	globalCurrentInfo.cacheDelay = 0 // disable cache
	b.ResetTimer()
	b.ReportAllocs()
	for i := 0; i < b.N; i++ {
		_ = Mem()
	}
}<|MERGE_RESOLUTION|>--- conflicted
+++ resolved
@@ -34,42 +34,6 @@
 	assert.Condition(func() bool { return c.UserAvg <= 0.5 }, fmt.Sprintf("cpu avg should be below 0.5, got %f", c.UserAvg))
 }
 
-<<<<<<< HEAD
-=======
-func doTestCPUHigh(t *testing.T, n int) {
-	assert := assert.New(t)
-	runtime.GC()
-
-	done := make(chan struct{}, 1)
-	c := CPU(time.Now())
-	globalCurrentInfo.cacheDelay = testDuration
-	for i := 0; i < n; i++ {
-		go func() {
-			j := 0
-			for {
-				select {
-				case <-done:
-					return
-				default:
-					j++
-				}
-			}
-		}()
-	}
-	time.Sleep(testDuration)
-	c = CPU(time.Now())
-	for i := 0; i < n; i++ {
-		done <- struct{}{}
-	}
-	t.Logf("CPU (%d goroutines): %v", n, c)
-
-	// Checking that CPU is not "too high", the above loops create CPU usage, given that `1` means a single core at full
-	// utilization we want to verify that we did not accidentally mix integer percentage values and whole numbers
-	// (e.g. 15% should be `0.15` NOT `15`)
-	assert.Condition(func() bool { return c.UserAvg <= float64(n+1) }, fmt.Sprintf("cpu avg is too high, should never exceed %d, got %f", n, c.UserAvg))
-}
-
->>>>>>> 2f911734
 func TestCPUHigh(t *testing.T) {
 	t.Skip("skipping test; see https://github.com/DataDog/datadog-agent/issues/12944")
 
@@ -112,12 +76,10 @@
 			}
 			t.Logf("CPU (%d goroutines): %v", tc.n, c)
 
-			// Checking that CPU is high enough, a very simple ++ loop should be
-			// enough to stimulate one core and make it over 50%. One of the goals
-			// of this test is to check that values are not wrong by a factor 100, such
-			// as mismatching percentages and [0...1]  values.
-			assert.Condition(func() bool { return c.UserAvg >= 0.5 }, fmt.Sprintf("cpu avg is too low, got %f", c.UserAvg))
-			assert.Condition(func() bool { return c.UserAvg <= float64(tc.n+1) }, fmt.Sprintf("cpu avg is too high, target is %d, got %f", tc.n, c.UserAvg))
+			// Checking that CPU is not "too high", the above loops create CPU usage, given that `1` means a single core at full
+			// utilization we want to verify that we did not accidentally mix integer percentage values and whole numbers
+			// (e.g. 15% should be `0.15` NOT `15`)
+			assert.Condition(func() bool { return c.UserAvg <= float64(n+1) }, fmt.Sprintf("cpu avg is too high, should never exceed %d, got %f", n, c.UserAvg))
 		})
 	}
 }
