--- conflicted
+++ resolved
@@ -131,11 +131,8 @@
 }
 
 func (s *StoreTestSuite) TestPrune__deletedEntities() {
-<<<<<<< HEAD
-=======
 	clock := &fakeClock{now: time.Now()}
 	s.store.clock = clock
->>>>>>> f04e1cc7
 	s.store.processTagInfo([]*collectors.TagInfo{
 		// Adds
 		{
@@ -176,10 +173,7 @@
 	assert.Len(s.T(), tagsHigh, 2)
 	assert.Len(s.T(), sourcesHigh, 1)
 
-<<<<<<< HEAD
-=======
 	clock.now = clock.now.Add(10 * time.Minute)
->>>>>>> f04e1cc7
 	s.store.prune()
 
 	// test1 should only have tags from source2, source1 should be removed
@@ -210,10 +204,7 @@
 		},
 	})
 
-<<<<<<< HEAD
-=======
 	clock.now = clock.now.Add(10 * time.Minute)
->>>>>>> f04e1cc7
 	s.store.prune()
 
 	tagsHigh, sourcesHigh = s.store.lookup("test1", collectors.HighCardinality)
@@ -457,10 +448,7 @@
 		},
 	})
 
-<<<<<<< HEAD
-=======
 	clock.now = clock.now.Add(10 * time.Minute)
->>>>>>> f04e1cc7
 	store.prune()
 
 	store.processTagInfo([]*collectors.TagInfo{
@@ -471,10 +459,7 @@
 		},
 	})
 
-<<<<<<< HEAD
-=======
 	clock.now = clock.now.Add(10 * time.Minute)
->>>>>>> f04e1cc7
 	store.prune()
 
 	var wg sync.WaitGroup
