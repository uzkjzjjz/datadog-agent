--- conflicted
+++ resolved
@@ -37,12 +37,8 @@
 	"github.com/DataDog/datadog-agent/pkg/clusteragent/admission/mutate"
 	"github.com/DataDog/datadog-agent/pkg/clusteragent/clusterchecks"
 	"github.com/DataDog/datadog-agent/pkg/config"
-<<<<<<< HEAD
-=======
 	"github.com/DataDog/datadog-agent/pkg/config/resolver"
 	"github.com/DataDog/datadog-agent/pkg/forwarder"
-	orchcfg "github.com/DataDog/datadog-agent/pkg/orchestrator/config"
->>>>>>> 83233faa
 	"github.com/DataDog/datadog-agent/pkg/serializer"
 	"github.com/DataDog/datadog-agent/pkg/status/health"
 	"github.com/DataDog/datadog-agent/pkg/telemetry"
@@ -214,26 +210,10 @@
 	if err != nil {
 		log.Error("Misconfiguration of agent endpoints: ", err)
 	}
-<<<<<<< HEAD
-=======
+
 	forwarderOpts := forwarder.NewOptionsWithResolvers(resolver.NewSingleDomainResolvers(keysPerDomain))
-	// If a cluster-agent looses the connectivity to DataDog, we still want it to remain ready so that its endpoint remains in the service because:
-	// * It is still able to serve metrics to the WPA controller and
-	// * The metrics reported are reported as stale so that there is no "lie" about the accuracy of the reported metrics.
-	// Serving stale data is better than serving no data at all.
 	forwarderOpts.DisableAPIKeyChecking = true
-	f := forwarder.NewDefaultForwarder(forwarderOpts)
-	f.Start() //nolint:errcheck
-	// setup the orchestrator forwarder
-	orchestratorForwarder = orchcfg.NewOrchestratorForwarder()
-	if orchestratorForwarder != nil {
-		orchestratorForwarder.Start() //nolint:errcheck
-	}
-	s := serializer.NewSerializer(f, orchestratorForwarder)
->>>>>>> 83233faa
-
-	opts := aggregator.DefaultDemultiplexerOptions(keysPerDomain)
-	opts.Forwarder.DisableAPIKeyChecking = true
+	opts := aggregator.DefaultDemultiplexerOptions(forwarderOpts)
 	opts.NoEventPlatformForwarder = true
 	opts.StartForwarders = true
 	opts.StartupTelemetry = fmt.Sprintf("%s - Datadog Cluster Agent", version.AgentVersion)
